from pathlib import Path
from typing import Optional, Union, List

import torch
import transformers as tr

from transformer_embedder import utils

# Most of the code is taken from [AllenNLP](https://github.com/allenai/allennlp)


logger = utils.get_logger(__name__)
utils.get_logger("transformers")


class TransformerEmbedder(torch.nn.Module):
<<<<<<< HEAD
    """
    Transformer Embedder class.
    """
=======
    """Transformer Embedder class."""
>>>>>>> 21407b47

    def __init__(
        self,
        model_name: str,
        subtoken_pooling: str = "first",
        output_layer: str = "last",
        fine_tune: bool = True,
    ) -> None:
        """
        Transformer embeddings of words from various transformer architectures from Huggingface Trasnformers API.
        :param model_name: name of the transformer model (https://huggingface.co/transformers/pretrained_models.html).
        :param subtoken_pooling: how to get back word embeddings from subtokens. First subtoken (`first`), the last
        subtoken (`last`), or the mean of all the subtokens of the word (`mean`). `none` returns the raw output from the
        transformer model.
        :param output_layer: what output to get from the transformer model. The last hidden state (`last`), the
        concatenation of the last four hidden layers (`concat`), the sum of the last four hidden layers (`sum`),
        the pooled output (`pooled`).
        :param fine_tune: if True, the transformer model is fine-tuned during training.
        """
        super().__init__()
        config = tr.AutoConfig.from_pretrained(model_name, output_hidden_states=True)
        self.transformer_model = tr.AutoModel.from_pretrained(model_name, config=config)
        self.subtoken_pooling = subtoken_pooling
        self.output_layer = output_layer
        if not fine_tune:
            for param in self.transformer_model.parameters():
                param.requires_grad = False

    @property
    def hidden_size(self) -> int:
        """
        Returns the hidden size of the transformer
        :return: hidden size of self.transformer_model
        """
        multiplayer = 4 if self.output_layer == "concat" else 1
        return self.transformer_model.config.hidden_size * multiplayer

    def forward(
        self,
        input_ids: torch.LongTensor,
        offsets: torch.LongTensor,
        attention_mask: torch.BoolTensor,
        token_type_ids: Optional[torch.LongTensor] = None,
        *args,
        **kwargs,
    ) -> torch.Tensor:
        # Shape: [batch_size, num_subtoken, embedding_size].
        transformer_outputs = self.transformer_model(
            input_ids, attention_mask, token_type_ids
        )
        if self.output_layer == "last":
            embeddings = transformer_outputs.last_hidden_state
        elif self.output_layer == "concat":
            embeddings = transformer_outputs.hidden_states[-4:]
            embeddings = torch.cat(embeddings, dim=-1)
        elif self.output_layer == "sum":
            embeddings = transformer_outputs.hidden_states[-4:]
            embeddings = torch.stack(embeddings, dim=0).sum(dim=0)
        elif self.output_layer == "pooled":
            embeddings = transformer_outputs.pooler_output
        else:
            raise ValueError(
                f"""output_layer parameter not valid, choose between `last`, `concat`, 
                `sum`, `pooled`. Current value {self.output_layer}"""
            )
        word_embeddings = self.get_word_embeddings(embeddings, offsets)
        return word_embeddings

    def get_word_embeddings(
        self, embeddings: torch.Tensor, offsets: torch.Tensor
    ) -> torch.Tensor:
        """
        Retrieve the word embeddings from the subtokens embeddings by either computing the
        mean of the subtokens or taking one (first or last) as word representation.
        :param embeddings: subtokens embeddings
        :param offsets: offsets of the subtokens
        :return: the word embeddings
        """
        # span_embeddings: (batch_size, num_orig_tokens, max_span_length, embedding_size)
        # span_mask: (batch_size, num_orig_tokens, max_span_length)
        span_embeddings, span_mask = utils.batched_span_select(
            embeddings.contiguous(), offsets
        )
        span_mask = span_mask.unsqueeze(-1)
        span_embeddings *= span_mask  # zero out paddings
        if self.subtoken_pooling == "first":
            word_embeddings = self.single_subtoken_embeddings(span_embeddings, 0)
        elif self.subtoken_pooling == "last":
            word_embeddings = self.single_subtoken_embeddings(span_embeddings, -1)
        elif self.subtoken_pooling == "mean":
            word_embeddings = self.merge_subtoken_embeddings(span_embeddings, span_mask)
        elif self.subtoken_pooling == "none":
            word_embeddings = embeddings
        else:
            raise ValueError(
                f"{self.subtoken_pooling} pooling mode not valid. Choose between `first`, `last`, `mean` and `none`"
            )
        return word_embeddings

    @staticmethod
    def merge_subtoken_embeddings(
        embeddings: torch.Tensor, span_mask: torch.Tensor
    ) -> torch.Tensor:
        """
        Merge subtokens of a word by computing their mean.
        :param embeddings: subtokens embeddings
        :param span_mask: span_mask
        :return: the word embeddings
        """
        embeddings_sum = embeddings.sum(2)
        span_embeddings_len = span_mask.sum(2)
        # Shape: (batch_size, num_orig_tokens, embedding_size)
        word_embeddings = embeddings_sum / torch.clamp_min(span_embeddings_len, 1)
        # All the places where the span length is zero, write in zeros.
        word_embeddings[(span_embeddings_len == 0).expand(word_embeddings.shape)] = 0
        return word_embeddings

    @staticmethod
    def single_subtoken_embeddings(
        embeddings: torch.Tensor, position: int
    ) -> torch.Tensor:
        """
        Get the first or last subtoken as word representation.
        :param embeddings: subtoken embeddings
        :param position: 0 for first subtoken, -1 for last subtoken
        :return: the word embeddings
        """
        return embeddings[:, :, position, :]

    def save_pretrained(self, save_directory: Union[str, Path]):
        """
        Save a model and its configuration file to a directory.
        :param save_directory: Directory to which to save.
        :return:
        """
        self.transformer_model.save_pretrained(save_directory)<|MERGE_RESOLUTION|>--- conflicted
+++ resolved
@@ -14,14 +14,8 @@
 
 
 class TransformerEmbedder(torch.nn.Module):
-<<<<<<< HEAD
-    """
-    Transformer Embedder class.
-    """
-=======
-    """Transformer Embedder class."""
->>>>>>> 21407b47
-
+    """Transforeemer Embedder class."""
+    
     def __init__(
         self,
         model_name: str,
